--- conflicted
+++ resolved
@@ -22,9 +22,7 @@
 Unidecode = "967fb449-e509-55aa-8007-234b4096b967"
 
 [compat]
-<<<<<<< HEAD
 Statistics = "1"
-=======
 CSV = "0.10"
 Plots = "1"
 Documenter = "1"
@@ -33,7 +31,6 @@
 StatsPlots = "0.15"
 ProgressMeter = "1"
 Distributions = "0.25"
->>>>>>> f6b79bd9
 julia = "1"
 
 [extras]
