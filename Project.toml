--- conflicted
+++ resolved
@@ -22,13 +22,10 @@
 Unidecode = "967fb449-e509-55aa-8007-234b4096b967"
 
 [compat]
-<<<<<<< HEAD
 StatsBase = "0.34"
-=======
 StatsPlots = "0.15"
 ProgressMeter = "1"
 Distributions = "0.25"
->>>>>>> b8fc1cf4
 julia = "1"
 
 [extras]
