--- conflicted
+++ resolved
@@ -22,15 +22,12 @@
 Unidecode = "967fb449-e509-55aa-8007-234b4096b967"
 
 [compat]
-<<<<<<< HEAD
 Documenter = "1"
-=======
 LiveServer = "1"
 StatsBase = "0.34"
 StatsPlots = "0.15"
 ProgressMeter = "1"
 Distributions = "0.25"
->>>>>>> e7f1bb37
 julia = "1"
 
 [extras]
